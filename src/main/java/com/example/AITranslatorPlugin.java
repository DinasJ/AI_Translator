--- conflicted
+++ resolved
@@ -56,7 +56,7 @@
     @Inject private LocalGlossary localGlossary;
 
     // Managers (may be present or null depending on your project)
-    private GlossaryManager glossary;
+    private GlossaryService glossary;
     private CacheManager cacheManager;
     private WidgetCollector widgetCollector;
     private TranslationManager translationManager;
@@ -104,14 +104,7 @@
         eventBus.register(contextMenuOverlay);
         eventBus.register(this);
 
-<<<<<<< HEAD
         log.info("AI Translator starting up...");
-=======
-        // Ensure tooltip overlay starts hidden
-        try { tooltipOverlay.setVisible(false); } catch (Throwable ignored) {}
-
-        log.info("AI Translator (GE-annotate) starting up...");
->>>>>>> 6d7de046
 
         // Ensure glossary data is available for MenuTranslator and other consumers
         try
@@ -127,27 +120,14 @@
         // Managers + scheduler kept minimal for this test; existing components may be initialized elsewhere
         try
         {
-            glossary = new GlossaryManager(localGlossary);
+            glossary = new GlossaryService();
 
-            // Load action glossary
-            localGlossary.loadFromTSV(
-                    getClass().getResourceAsStream("/glossary/osrs_action_glossary.tsv"),
-                    LocalGlossary.GlossaryType.ACTION
-            );
-
-            // Load NPC glossary
-            localGlossary.loadFromTSV(
-                    getClass().getResourceAsStream("/glossary/osrs_npc_glossary.tsv"),
-                    LocalGlossary.GlossaryType.NPC
-            );
-
-            // (optional: add ITEM / CHAT TSVs if you make them later)
+            log.info("Glossaries loaded into GlossaryService:");
         }
         catch (Exception e)
         {
             if (DEBUG) log.debug("Glossary load failed: {}", e.toString());
         }
-
 
         cacheManager = new CacheManager();
         cacheManager.init(config.targetLang());
@@ -160,7 +140,7 @@
                 config,
                 chatOverlay,
                 translator,
-                localGlossary,
+                glossary,
                 cacheManager,
                 widgetCollector,
                 DEBUG
@@ -177,9 +157,6 @@
     protected void shutDown()
     {
         // Restore any modified widget texts before quitting
-
-        // Hide tooltip overlay immediately
-        try { tooltipOverlay.setVisible(false); } catch (Throwable ignored) {}
 
         if (periodicSaveTask != null) { periodicSaveTask.cancel(false); periodicSaveTask = null; }
         if (scheduler != null) { scheduler.shutdownNow(); scheduler = null; }
@@ -200,128 +177,5 @@
     public void onClientTick(ClientTick evt)
     {
         tickCounter++;
-<<<<<<< HEAD
-=======
-        if (cachedGeContainer == null && (tickCounter % 40 == 0))
-        {
-            clientThread.invokeLater(() ->
-            {
-                try
-                {
-                    Widget found = findGeResultsContainer();
-                    if (found != null)
-                    {
-                        cachedGeContainer = found;
-                        if (DEBUG) log.debug("Found & cached GE container id={}", found.getId());
-                        annotateGeResults();
-                    }
-                }
-                catch (Exception ignored) {}
-            });
-        }
-
-        // Update Cyrillic tooltip overlay from the current vanilla tooltip state
-        try
-        {
-            updateCyrillicTooltipOverlay();
-        }
-        catch (Exception ignored) {}
-    }
-
-    // ------------------- Utilities -------------------
-
-    private static String stripTags(String s)
-    {
-        return s == null ? "" : s.replaceAll("<[^>]*>", "").replace('\u00A0', ' ').trim();
->>>>>>> 6d7de046
-    }
-
-    /**
-     * Reads the current vanilla tooltip text and wires it into CyrillicTooltipOverlay.
-     * - Anchors at the standard tooltip origin (320, 28).
-     * - Clamps into a boundary starting at x=320 to avoid covering left UI.
-     * - Hides when no tooltip is present or when the right-click menu is open.
-     */
-    private void updateCyrillicTooltipOverlay()
-    {
-        // Hide overlay if the context menu is open (to avoid overlap)
-        if (client.isMenuOpen())
-        {
-            if (tooltipOverlay.isVisible()) tooltipOverlay.setVisible(false);
-            return;
-        }
-
-        // Best-effort pull of the current tooltip text (may be null/empty)
-        String tip = null;
-        try
-        {
-            tip = getVanillaTooltipReflective();
-        }
-        catch (Throwable ignored)
-        {
-            // If unavailable on this client, keep overlay hidden
-            if (tooltipOverlay.isVisible()) tooltipOverlay.setVisible(false);
-            return;
-        }
-
-        if (tip == null || tip.trim().isEmpty())
-        {
-            if (tooltipOverlay.isVisible()) tooltipOverlay.setVisible(false);
-            return;
-        }
-
-        // Prepare anchor and bounds. The overlay expects:
-        // - anchor at the vanilla tooltip origin (approx 320,28).
-        // - bounds starting at x=320 spanning to the right edge of the canvas.
-        final int canvasW = client.getCanvasWidth();
-        final int canvasH = client.getCanvasHeight();
-        final int anchorX = 320;
-        final int anchorY = 28;
-
-        int boundX = 320;
-        int boundY = 0;
-        int boundW = Math.max(1, canvasW - boundX);
-        int boundH = Math.max(1, canvasH - boundY);
-
-        tooltipOverlay.updateAnchor(anchorX, anchorY);
-        tooltipOverlay.updateBounds(boundX, boundY, boundW, boundH);
-        tooltipOverlay.setText(tip);
-        tooltipOverlay.setVisible(true);
-    }
-
-    /**
-     * Attempt to read the game's current tooltip text via reflection to support multiple client API variants.
-     * Tries a small set of known method names and returns the first non-empty String.
-     */
-    private String getVanillaTooltipReflective()
-    {
-        final String[] candidates = {
-                "getTooltipText",
-                "getTooltip",
-                "getMouseTooltip",
-                "getMouseOverText",
-                "getMouseoverText"
-        };
-        for (String name : candidates)
-        {
-            try
-            {
-                java.lang.reflect.Method m = client.getClass().getMethod(name);
-                if (m.getReturnType() == String.class)
-                {
-                    Object val = m.invoke(client);
-                    if (val instanceof String)
-                    {
-                        String s = (String) val;
-                        if (s != null && !s.trim().isEmpty())
-                        {
-                            return s;
-                        }
-                    }
-                }
-            }
-            catch (Throwable ignored) { }
-        }
-        return null;
     }
 }